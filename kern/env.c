--- conflicted
+++ resolved
@@ -57,13 +57,10 @@
 	// GDT index  = 4
 	[GD_UD >> 3] = SEG(STA_W, 0x0, 0xffffffff, 3),
 
-<<<<<<< HEAD
 	// Per-CPU TSS descriptors (starting from GD_TSS0) are initialized
 	// in trap_init_percpu()
-=======
 	// 0x28 - tss, initialized in trap_init_percpu()
 	// GDT index  = 5
->>>>>>> a588d3a9
 	[GD_TSS0 >> 3] = SEG_NULL
 };
 
